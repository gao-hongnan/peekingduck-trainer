import gc
import inspect
import logging
import os
import random
import sys
import uuid
import zipfile
from pathlib import Path, PurePath
from typing import Any, Dict, List, Optional, Tuple, Union

import imagesize
import matplotlib.pyplot as plt
import numpy as np
import pandas as pd
import requests
import torch
import torchvision.transforms.functional as F
from tqdm import tqdm


class State(dict):
    """Container object exposing keys as attributes.

    State objects extend dictionaries by enabling values to be accessed by key,
    `state["value_key"]`, or by an attribute, `state.value_key`.

    """

    def __init__(self, **kwargs):
        super().__init__(kwargs)

    def __setattr__(self, key, value):
        """Setattr method.

        Args:
            key: The input key.
            value: The corresponding value to the key.
        """
        self[key] = value

    def __dir__(self):
        """Method to return all the keys."""
        return self.keys()

    def __getattr__(self, key):
        """Method to access value associated with the key.

        Args:
            key: The input key.
        """
        try:
            return self[key]
        except KeyError as exc:
            raise AttributeError from exc


def generate_uuid4() -> str:
    """Generate a random UUID4.

    Returns:
        (str): Random UUID4
    """
    return str(uuid.uuid4())


def download_to(url: str, filename: str, destination_dir: Path) -> None:
    """Downloads publicly shared files from Google Cloud Platform.

    Saves download content in chunks. Chunk size set to large integer as
    weights are usually pretty large.

    Args:
        destination_dir (Path): Destination directory of downloaded file.
    """
    destination_dir.mkdir(parents=True, exist_ok=True)
    with open(destination_dir / filename, "wb") as outfile, requests.get(
        url, stream=True
    ) as response:
        for chunk in tqdm(response.iter_content(chunk_size=32768)):
            if chunk:  # filter out keep-alive new chunks
                outfile.write(chunk)


def extract_file(destination_dir: Path, blob_file: str) -> None:
    """Extracts the zip file to ``destination_dir``.

    Args:
        destination_dir (Path): Destination directory for extraction.
    """
    zip_path = destination_dir / blob_file
    with zipfile.ZipFile(zip_path, "r") as infile:
        file_list = infile.namelist()
        for file in tqdm(file=sys.stdout, iterable=file_list, total=len(file_list)):
            infile.extract(member=file, path=destination_dir)

    os.remove(zip_path)


class HyperParameters:
    """PyTorch Lightning/D2L style to save attributes.

    See https://github.com/Lightning-AI/lightning/blob/master/src/pytorch_lightning/core/mixins/hparams_mixin.py"""

    def save_hyperparameters(self, ignore: Optional[List[Any]] = None):
        """Save function arguments into class attributes.

        Defined in :numref:`sec_utils`"""

        if ignore is None:
            ignore = []

        frame = inspect.currentframe().f_back
        _, _, _, local_vars = inspect.getargvalues(frame)
        self.hparams = {
            k: v
            for k, v in local_vars.items()
            if k not in set(ignore + ["self"]) and not k.startswith("_")
        }
        for k, v in self.hparams.items():
            setattr(self, k, v)


def seed_all(seed: int = 1992) -> None:
    """Seed all random number generators."""
    print(f"Using Seed Number {seed}")

    # set PYTHONHASHSEED env var at fixed value
    os.environ["PYTHONHASHSEED"] = str(seed)
    torch.manual_seed(seed)
    torch.cuda.manual_seed_all(seed)
    torch.cuda.manual_seed(seed)  # pytorch (both CPU and CUDA)
    np.random.seed(seed)  # for numpy pseudo-random generator
    # set fixed value for python built-in pseudo-random generator
    random.seed(seed)
    torch.backends.cudnn.deterministic = True
    torch.backends.cudnn.benchmark = False
    torch.backends.cudnn.enabled = False


def seed_worker(_worker_id) -> None:
    """Seed a worker with the given ID."""
    worker_seed = torch.initial_seed() % 2 ** 32
    np.random.seed(worker_seed)
    random.seed(worker_seed)


def convert_path_to_str(path: Union[Path, str]) -> str:
    """Convert Path to str.
    Args:
        path (Union[Path, str]): Path to convert.
    Returns:
        str: Converted path.
    Examples:
        >>> ot_raw_data_path = config.OTPaths().raw_data_folder
        >>> list_pathlib_files = list(ot_raw_data_path.glob("**/*.xlsx"))
        >>> map_list_to_string = list(map(convert_path_to_string, list_pathlib_files))
    """
    if isinstance(path, (Path, PurePath)):
        return Path(path).as_posix()
    return path


def return_list_of_files(
    directory: Union[str, Path],
    extensions: Optional[List[str]] = None,
    return_string: bool = True,
) -> Union[List[str], List[Path]]:
    """Returns a list of files in a directory based on extensions.
    If extensions is None, all files are returned.

    Note:
        all_image_extensions = [".jpg", ".jpeg", ".png", ".ppm", ".bmp", ".pgm", ".tif"]

    Args:
        directory (Union[str, Path]): The directory to search.
        extensions (Optional[List[str]]): The extension of the files to search for.
            Defaults to None.
        return_string (bool): Whether to return a list of strings or Paths.
            Defaults to True.

    Returns:
        List[str, Path]: List of files in the directory.
    """
    if isinstance(directory, str):
        directory = Path(directory)

    if extensions is None and return_string:
        return [f.as_posix() for f in directory.resolve().glob("**/*") if f.is_file()]

    if extensions is None and not return_string:
        return [f for f in directory.resolve().glob("**/*") if f.is_file()]

    if return_string:
        list_of_files = sorted(
            [
                path.as_posix()
                for path in filter(
                    lambda path: path.suffix in extensions, directory.glob("**/*")
                )
            ]
        )
    else:
        list_of_files = sorted(
            filter(lambda path: path.suffix in extensions, directory.glob("**/*"))
        )
    return list_of_files


def create_dataframe_with_image_info(
    image_directory: List[Path],
    class_name_to_id: Dict[str, int],
    save_path: Optional[str] = None,
) -> pd.DataFrame:
    data_list = []
    # image_path is the full abs path
    for image_path in image_directory:

        # image_id is the filename without extension
        image_id = image_path.stem

        # get the label
        # FIXME: this is a hacky way to get the label and sometimes if
        # folders organized by class name then this will fail so need to use
        # image_path.parents[0].name
        # class_name = image_path.parents[0].name
        if image_id.startswith("cast_ok"):
            class_name = "ok"
        else:
            class_name = "defect"

        class_id = int(class_name_to_id[class_name])

        image_path = image_path.as_posix()
        width, height = imagesize.get(image_path)

        data_list.append([image_id, image_path, class_id, class_name, width, height])

    df = pd.DataFrame(
        data_list,
        columns=["image_id", "image_path", "class_id", "class_name", "width", "height"],
    )
    if save_path is not None:
        df.to_csv(save_path, index=False)
    return df


def free_gpu_memory(
    *args,
) -> None:
    """Delete all variables from the GPU. Clear cache.
    Args:
        model ([type], optional): [description]. Defaults to None.
        optimizer (torch.optim, optional): [description]. Defaults to None.
        scheduler (torch.optim.lr_scheduler, optional): [description]. Defaults to None.
    """

    if args is not None:
        # Delete all other variables
        # FIXME:TODO: Check my notebook on deleting global vars.
        for arg in args:
            del arg

    gc.collect()
    torch.cuda.empty_cache()


def return_filepath(
<<<<<<< HEAD
    image_id: str, folder: Path, extension: str
=======
    image_id: str,
    folder: Path,
    extension: str = ".jpg",
>>>>>>> b90fac92
) -> str:
    """Add a new column image_path to the train and test csv.

    Note:
        We can call the images easily in __getitem__ in Dataset.
        If the image_id has extension already, then there is no need to add the extension.

    Args:
        image_id (str): The unique image id: 1000015157.jpg
        folder (Path): The data folder.
        extension (str): The extension of the image. Defaults to ".jpg".

    Returns:
        image_path (str): The path to the image.
    """
    image_path = Path.joinpath(folder, f"{image_id}{extension}").as_posix()
    return image_path


def get_mean_rgb_values(image: np.ndarray) -> Tuple[float, float, float]:
    """Get the mean RGB values of a single image of (C, H, W)."""

    if image.shape[0] != 3:  # if channel is not first, make it so, assume channels last
        image = image.transpose(0, 3, 1, 2)  # if tensor use permute instead
        # permutation applies the following mapping
        # axis0 -> axis0
        # axis1 -> axis3
        # axis2 -> axis1
        # axis3 -> axis2

    r_channel, g_channel, b_channel = (
        image[0, ...],
        image[1, ...],
        image[2, ...],
    )  # get rgb channels individually

    r_channel, g_channel, b_channel = (
        r_channel.flatten(),
        g_channel.flatten(),
        b_channel.flatten(),
    )  # flatten each channel into one array

    r_mean, g_mean, b_mean = (
        r_channel.mean(axis=None),
        g_channel.mean(axis=None),
        b_channel.mean(axis=None),
    )

    return r_mean, g_mean, b_mean


def plot_channel_distribution(
    channel_values: List[np.ndarray],
    group_labels: List[str],
    colors: List[str],
    title: str,
) -> None:
    fig = ff.create_distplot(channel_values, group_labels=group_labels, colors=colors)
    fig.update_layout(showlegend=False, template="plotly_dark", title=title)
    fig.data[0].marker.line.color = "rgb(0, 0, 0)"
    fig.data[0].marker.line.width = 0.5
    return fig


def set_device(cuda: Optional[bool] = None) -> torch.device:
    """Set the device for computation.
    Args:
        cuda (bool): Determine whether to use GPU or not (if available).
    Returns:
        Device that will be use for compute.
    """
    # the "and" clause is to ensure that user really wants to use GPU when it is available
    # and also when user wants to use GPU when it is not available, maybe log a msg?
    if cuda is None:
        device = torch.device("cuda" if torch.cuda.is_available() else "cpu")
    else:
        device = torch.device("cuda" if (torch.cuda.is_available() and cuda) else "cpu")
    # TODO: unsure why need to set floattensor.
    # torch.set_default_tensor_type("torch.FloatTensor")
    # if device.type == "cuda":  # pragma: no cover, simple tensor type setting
    #     torch.set_default_tensor_type("torch.cuda.FloatTensor")
    return device


plt.rcParams["savefig.bbox"] = "tight"


def show(imgs):
    if not isinstance(imgs, list):
        imgs = [imgs]
    fig, axs = plt.subplots(ncols=len(imgs), squeeze=False)
    for i, img in enumerate(imgs):
        img = img.detach()
        img = F.to_pil_image(img)
        axs[0, i].imshow(np.asarray(img))
        axs[0, i].set(xticklabels=[], yticklabels=[], xticks=[], yticks=[])

    plt.show()


# Logger
def init_logger(
    log_file: str,
    module_name: Optional[str] = None,
    level: int = logging.INFO,
) -> logging.Logger:
    """Initialize logger and save to file.
    Consider having more log_file paths to save, eg: debug.log, error.log, etc.
    Args:
        log_file (str): Where to save the log file. Defaults to Path(LOGS_DIR, "info.log").
        module_name (Optional[str]): Module name to be used in logger. Defaults to None.
        level (int): Logging level. Defaults to logging.INFO.
    Returns:
        logging.Logger: The logger object.
    """
    if module_name is None:
        logger = logging.getLogger(__name__)
    else:
        # get module name, useful for multi-module logging
        logger = logging.getLogger(module_name)

    logger.setLevel(level)
    stream_handler = logging.StreamHandler(stream=sys.stdout)
    stream_handler.setFormatter(
        logging.Formatter("%(asctime)s: %(message)s", "%Y-%m-%d %H:%M:%S")
    )
    file_handler = logging.FileHandler(filename=log_file)
    file_handler.setFormatter(
        logging.Formatter("%(asctime)s: %(message)s", "%Y-%m-%d %H:%M:%S")
    )
    logger.addHandler(stream_handler)
    logger.addHandler(file_handler)
    logger.propagate = False
    return logger


########### Dataset Utils ###########

import hashlib

# Reference: https://github.com/pytorch/vision/blob/main/torchvision/datasets/utils.py<|MERGE_RESOLUTION|>--- conflicted
+++ resolved
@@ -266,13 +266,9 @@
 
 
 def return_filepath(
-<<<<<<< HEAD
-    image_id: str, folder: Path, extension: str
-=======
     image_id: str,
     folder: Path,
     extension: str = ".jpg",
->>>>>>> b90fac92
 ) -> str:
     """Add a new column image_path to the train and test csv.
 
